//! Evaluation of the merge operator.
//!
//! Merge is a primitive operation of Nickel, which recursively combines records. Together with
//! field metadata, it allows to write and mix contracts with standard records.
//!
//! # Operational semantics
//!
//! ## On records
//!
//! When records `r1` and `r2` are merged, the result is a new record with the following fields:
//! - All the fields of `r1` that are not in `r2`
//! - All the fields of `r2` that are not in `r1`
//! - Fields that are both in `r1` and `r2` are recursively merged: for a field `f`, the result
//! contains the binding `f = r1.f & r2.f`
//!
//! As fields are recursively merged, merge needs to operate on any value, not only on records:
//!
//! - *function*: merging a function with anything else fails
//! - *values*: merging any other values succeeds if and only if these two values are equals, in
//! which case it evaluates to this common value.
//!
//! ## Metadata
//!
//! One can think of merge to be defined on metadata as well. When merging two fields, the
//! resulting metadata is the result of merging the two original field's metadata. The semantics
//! depend on each metadata.

use super::*;
use crate::combine::Combine;
use crate::error::{EvalError, IllegalPolymorphicTailAction};
use crate::label::{Label, MergeLabel};
use crate::position::TermPos;
use crate::term::{
    record::{self, Field, FieldDeps, FieldMetadata, RecordAttrs, RecordData},
    BinaryOp, IndexMap, RichTerm, Term,
};
use crate::transform::Closurizable;

/// Merging mode. Merging is used both to combine standard data and to apply contracts defined as
/// records.
#[derive(Clone, PartialEq, Debug)]
pub enum MergeMode {
    /// Standard merging, for combining data.
    Standard(MergeLabel),
    /// Merging to apply a record contract to a value, with the associated label.
    Contract(Label),
}

impl From<MergeMode> for MergeLabel {
    /// Either takes the inner merge label if the mode is `Standard`, or converts a contract label
    /// to a merge label if the mode is `Contract`.
    fn from(mode: MergeMode) -> Self {
        match mode {
            MergeMode::Standard(merge_label) => merge_label,
            MergeMode::Contract(label) => label.into(),
        }
    }
}

/// Compute the merge of two evaluated operands. Support both standard merging and record contract
/// application.
///
/// # Mode
///
/// In [`MergeMode::Contract`] mode, `t1` must be the value and `t2` must be the contract. It is
/// important as `merge` is not commutative in this mode.
#[allow(clippy::too_many_arguments)] // TODO: Is it worth to pack the inputs in an ad-hoc struct?
pub fn merge<C: Cache>(
    cache: &mut C,
    t1: RichTerm,
    env1: Environment,
    t2: RichTerm,
    env2: Environment,
    pos_op: TermPos,
    mode: MergeMode,
    call_stack: &mut CallStack,
) -> Result<Closure, EvalError> {
    let RichTerm {
        term: t1,
        pos: pos1,
    } = t1;
    let RichTerm {
        term: t2,
        pos: pos2,
    } = t2;

    match (t1.into_owned(), t2.into_owned()) {
        // Merge is idempotent on basic terms
        (Term::Null, Term::Null) => Ok(Closure::atomic_closure(RichTerm::new(
            Term::Null,
            pos_op.into_inherited(),
        ))),
        (Term::Bool(b1), Term::Bool(b2)) => {
            if b1 == b2 {
                Ok(Closure::atomic_closure(RichTerm::new(
                    Term::Bool(b1),
                    pos_op.into_inherited(),
                )))
            } else {
                Err(EvalError::MergeIncompatibleArgs {
                    left_arg: RichTerm::new(Term::Bool(b1), pos1),
                    right_arg: RichTerm::new(Term::Bool(b2), pos2),
                    merge_label: mode.into(),
                })
            }
        }
        (Term::Num(n1), Term::Num(n2)) => {
            if n1 == n2 {
                Ok(Closure::atomic_closure(RichTerm::new(
                    Term::Num(n1),
                    pos_op.into_inherited(),
                )))
            } else {
                Err(EvalError::MergeIncompatibleArgs {
                    left_arg: RichTerm::new(Term::Num(n1), pos1),
                    right_arg: RichTerm::new(Term::Num(n2), pos2),
                    merge_label: mode.into(),
                })
            }
        }
        (Term::Str(s1), Term::Str(s2)) => {
            if s1 == s2 {
                Ok(Closure::atomic_closure(RichTerm::new(
                    Term::Str(s1),
                    pos_op.into_inherited(),
                )))
            } else {
                Err(EvalError::MergeIncompatibleArgs {
                    left_arg: RichTerm::new(Term::Str(s1), pos1),
                    right_arg: RichTerm::new(Term::Str(s2), pos2),
                    merge_label: mode.into(),
                })
            }
        }
        (Term::Lbl(l1), Term::Lbl(l2)) => {
            if l1 == l2 {
                Ok(Closure::atomic_closure(RichTerm::new(
                    Term::Lbl(l1),
                    pos_op.into_inherited(),
                )))
            } else {
                Err(EvalError::MergeIncompatibleArgs {
                    left_arg: RichTerm::new(Term::Lbl(l1), pos1),
                    right_arg: RichTerm::new(Term::Lbl(l2), pos2),
                    merge_label: mode.into(),
                })
            }
        }
        (Term::Enum(i1), Term::Enum(i2)) => {
            if i1 == i2 {
                Ok(Closure::atomic_closure(RichTerm::new(
                    Term::Enum(i1),
                    pos_op.into_inherited(),
                )))
            } else {
                Err(EvalError::MergeIncompatibleArgs {
                    left_arg: RichTerm::new(Term::Enum(i1), pos1),
                    right_arg: RichTerm::new(Term::Enum(i2), pos2),
                    merge_label: mode.into(),
                })
            }
        }
        // There are several different (and valid) ways of merging arrays. We don't want to choose
        // for the user, so future custom merge functions will provide a way to overload the native
        // merging function. For the time being, we still need to be idempotent: thus we rewrite
        // `array1 & array2` to `contract.Equal array1 array2`, so that we extend merge in the
        // minimum way such that it is idempotent.
        (t1 @ Term::Array(..), t2 @ Term::Array(..)) => {
            use crate::{mk_app, stdlib, typ::TypeF};
            use std::rc::Rc;

            let mut env = Environment::new();
            let t1 = RichTerm::new(t1, pos1).closurize(cache, &mut env, env1);
            let t2 = RichTerm::new(t2, pos2).closurize(cache, &mut env, env2);

            // We reconstruct the contract we apply later on just to fill the label. This will be
            // printed out when reporting the error.
            let contract_for_display = mk_app!(
                mk_term::op1(
                    UnaryOp::StaticAccess("Equal".into()),
                    Term::Var("contract".into()),
                ),
                // We would need to substitute variables inside `t1` to make it useful to print,
                // but currently we don't want to do it preventively at each array merging, so we
                // just print `contract.Equal some_array`.
                //
                // If the error reporting proves to be insufficient, consider substituting the
                // variables inside `t1`, but be aware that it might (or might not) have a
                // noticeable impact on performance.
                mk_term::var("some_array")
            );

            let label = Label {
                typ: Rc::new(TypeF::Flat(contract_for_display).into()),
                span: MergeLabel::from(mode).span,
                ..Default::default()
            }
            .with_diagnostic_message("cannot merge unequal arrays")
            .append_diagnostic_note(
                "\
                This equality contract was auto-generated from a merge operation on two arrays. \
                Arrays can only be merged if they are equal.",
            );

            // We don't actually use `contract.Equal` directly, because contract could have been
            // locally redefined. We rather use the internal `$stdlib_contract_equal`, which is
            // exactly the same, but can't be shadowed.
            let eq_contract = mk_app!(stdlib::internals::stdlib_contract_equal(), t1);
            let result = mk_app!(
                mk_term::op2(BinaryOp::Assume(), eq_contract, Term::Lbl(label)),
                t2
            )
            .with_pos(pos_op);

            Ok(Closure { body: result, env })
        }
        // Merge put together the fields of records, and recursively merge
        // fields that are present in both terms
        (Term::Record(r1), Term::Record(r2)) => {
            // While it wouldn't be impossible to merge records with sealed tails,
            // working out how to do so in a "sane" way that preserves parametricity
            // is non-trivial. It's also not entirely clear that this is something
            // users will generally have reason to do, so in the meantime we've
            // decided to just prevent this entirely
            if let Some(record::SealedTail { label, .. }) = r1.sealed_tail.or(r2.sealed_tail) {
                return Err(EvalError::IllegalPolymorphicTailAccess {
                    action: IllegalPolymorphicTailAction::Merge,
                    evaluated_arg: label.get_evaluated_arg(cache),
                    label,
                    call_stack: std::mem::take(call_stack),
                });
            }

            let split::SplitResult {
                left,
                center,
                right,
            } = split::split(r1.fields, r2.fields);

            match mode {
                MergeMode::Contract(label) if !r2.attrs.open && !left.is_empty() => {
                    let fields: Vec<String> =
                        left.keys().map(|field| format!("`{field}`")).collect();
                    let plural = if fields.len() == 1 { "" } else { "s" };
                    let fields_list = fields.join(", ");

                    let label = label
                        .with_diagnostic_message(format!("extra field{plural} {fields_list}"))
                        .with_diagnostic_notes(vec![
                            String::from("Have you misspelled a field?"),
                            String::from(
                                "The record contract might also be too strict. By default, \
                                record contracts exclude any field which is not listed.\n\
                                Append `, ..` at the end of the record contract, as in \
                                `{some_field | SomeContract, ..}`, to make it accept extra fields.",
                            ),
                        ]);

                    return Err(EvalError::BlameError {
                        evaluated_arg: label.get_evaluated_arg(cache),
                        label,
                        call_stack: CallStack::new(),
                    });
                }
                _ => (),
            };

            let final_pos = if let MergeMode::Standard(_) = mode {
                pos_op.into_inherited()
            } else {
                pos1.into_inherited()
            };

            let merge_label = MergeLabel::from(mode);

            let field_names: Vec<_> = left
                .keys()
                .chain(center.keys())
                .chain(right.keys())
                .cloned()
                .collect();
            let mut m = IndexMap::with_capacity(left.len() + center.len() + right.len());
            let mut env = Environment::new();

            // Merging recursive records is the one operation that may override recursive fields. To
            // have the recursive fields depend on the updated values, we need to revert the
            // corresponding elements in the cache to their original expression.
            //
            // We do that for the left and the right part.
            //
            // The fields in the intersection (center) need a slightly more general treatment to
            // correctly propagate the recursive values down each field: saturation. See
            // [crate::eval::cache::Cache::saturate()].
            m.extend(
                left.into_iter()
                    .map(|(id, field)| (id, field.revert_closurize(cache, &mut env, env1.clone()))),
            );

            m.extend(
                right
                    .into_iter()
                    .map(|(id, field)| (id, field.revert_closurize(cache, &mut env, env2.clone()))),
            );

            for (id, (field1, field2)) in center.into_iter() {
                m.insert(
                    id,
                    merge_fields(
                        cache,
                        merge_label,
                        field1,
                        env1.clone(),
                        field2,
                        env2.clone(),
                        &mut env,
                        field_names.iter(),
                    )?,
                );
            }

            Ok(Closure {
                body: RichTerm::new(
                    // We don't have to provide RecordDeps, which are required in a previous stage
                    // of program transformations. At this point, the interpreter doesn't care
                    // about them anymore, and dependencies are stored at the level of revertible
                    // cache elements directly.
                    Term::RecRecord(
                        RecordData::new(m, RecordAttrs::combine(r1.attrs, r2.attrs), None),
                        Vec::new(),
                        None,
                    ),
                    final_pos,
                ),
                env,
            })
        }
        (t1_, t2_) => match (mode, &t2_) {
            // We want to merge a non-record term with a record contract
            (MergeMode::Contract(label), Term::Record(..)) => Err(EvalError::BlameError {
                evaluated_arg: label.get_evaluated_arg(cache),
                label,
                call_stack: call_stack.clone(),
            }),
            // The following cases are either errors or not yet implemented
            (mode, _) => Err(EvalError::MergeIncompatibleArgs {
                left_arg: RichTerm::new(t1_, pos1),
                right_arg: RichTerm::new(t2_, pos2),
                merge_label: mode.into(),
            }),
        },
    }
}

/// Take two record fields in their respective environment and combine both their metadata and
/// values. Apply the required saturate, revert or closurize operation, including on the final
/// field returned.
#[allow(clippy::too_many_arguments)]
fn merge_fields<'a, C: Cache, I: DoubleEndedIterator<Item = &'a LocIdent> + Clone>(
    cache: &mut C,
    merge_label: MergeLabel,
    field1: Field,
    env1: Environment,
    field2: Field,
    env2: Environment,
    env_final: &mut Environment,
    fields: I,
) -> Result<Field, EvalError> {
    // For now, we blindly closurize things and copy environments in this function. A
    // careful analysis would make it possible to spare a few closurize operations and more
    // generally environment cloning.
    let Field {
        metadata: metadata1,
        value: value1,
        pending_contracts: pending_contracts1,
    } = field1;
    let Field {
        metadata: metadata2,
        value: value2,
        pending_contracts: pending_contracts2,
    } = field2;

    // Selecting either meta1's value, meta2's value, or the merge of the two values,
    // depending on which is defined and respective priorities.
    let (value, priority) = match (value1, value2) {
        (Some(t1), Some(t2)) if metadata1.priority == metadata2.priority => (
            Some(
                fields_merge_closurize(cache, merge_label, env_final, t1, &env1, t2, &env2, fields)
                    .unwrap(),
            ),
            metadata1.priority,
        ),
        (Some(t1), _) if metadata1.priority > metadata2.priority => (
            Some(t1.revert_closurize(cache, env_final, env1.clone())),
            metadata1.priority,
        ),
        (Some(t1), None) => (
            Some(t1.revert_closurize(cache, env_final, env1.clone())),
            metadata1.priority,
        ),
        (_, Some(t2)) if metadata2.priority > metadata1.priority => (
            Some(t2.revert_closurize(cache, env_final, env2.clone())),
            metadata2.priority,
        ),
        (None, Some(t2)) => (
            Some(t2.revert_closurize(cache, env_final, env2.clone())),
            metadata2.priority,
        ),
        (None, None) => (None, Default::default()),
        _ => unreachable!(),
    };

    let mut pending_contracts = pending_contracts1.revert_closurize(cache, env_final, env1.clone());
    pending_contracts.extend(pending_contracts2.revert_closurize(cache, env_final, env2.clone()));

<<<<<<< HEAD
    // Annotation aren't used anymore at runtime. We still accumulate them to answer metadata
    // queries, but we don't need to e.g. closurize or revert them.
    let mut annot1 = metadata1.annotation;
    let mut annot2 = metadata2.annotation;

    // If both have type annotations, we arbitrarily choose the first one as the type annotation
    // for the resulting field. This doesn't make any difference operationally.
    let typ = match (annot1.typ.take(), annot2.typ.take()) {
        (Some(ctr1), Some(ctr2)) => {
            annot1.contracts.push(ctr2);
            Some(ctr1)
        }
        (ty1, ty2) => ty1.or(ty2),
    };

    let contracts: Vec<_> = annot1
        .contracts
        .into_iter()
        .chain(annot2.contracts)
        .collect();

    let metadata = FieldMetadata {
        doc: merge_doc(metadata1.doc, metadata2.doc),
        annotation: TypeAnnotation { typ, contracts },
        // If one of the record requires this field, then it musn't be optional. The
        // resulting field is optional iff both are.
        opt: metadata1.opt && metadata2.opt,
        // The resulting field will be suppressed from serialization if either of the fields to be
        // merged is.
        not_exported: metadata1.not_exported || metadata2.not_exported,
        priority,
    };

=======
>>>>>>> b2459d31
    Ok(Field {
        metadata: FieldMetadata {
            doc: merge_doc(metadata1.doc, metadata2.doc),
            annotation: Combine::combine(metadata1.annotation, metadata2.annotation),
            // If one of the record requires this field, then it musn't be optional. The
            // resulting field is optional iff both are.
            opt: metadata1.opt && metadata2.opt,
            not_exported: metadata1.not_exported || metadata2.not_exported,
            priority,
        },
        value,
        pending_contracts,
    })
}

/// Merge two optional documentations.
pub(crate) fn merge_doc(doc1: Option<String>, doc2: Option<String>) -> Option<String> {
    //FIXME: how to merge documentation? Just concatenate?
    doc1.or(doc2)
}

/// See [crate::eval::cache::Cache::saturate]. Saturation is a transformation on recursive cache
/// elements that is used when we must combine different values with different recursive
/// dependencies (say, the two values of fields being merged) into one expression.
///
/// Saturation is first and foremost a transformation of terms, but like
/// [crate::transform::Closurizable], it can be applied to other types that contain terms, hence the
/// trait.
trait Saturate: Sized {
    /// Take the content of a record field, and saturate the potential revertible element with the
    /// given fields. See [crate::eval::cache::Cache::saturate].
    ///
    /// If the expression is not a variable referring to an element in the cache (this can happen
    ///  e.g. for numeric constants), we just return the term as it is, which falls into the zero
    /// dependencies special case.
    fn saturate<'a, I: DoubleEndedIterator<Item = &'a LocIdent> + Clone, C: Cache>(
        self,
        cache: &mut C,
        env: &mut Environment,
        local_env: &Environment,
        fields: I,
    ) -> Result<Self, EvalError>;
}

impl Saturate for RichTerm {
    fn saturate<'a, I: DoubleEndedIterator<Item = &'a LocIdent> + Clone, C: Cache>(
        self,
        cache: &mut C,
        env: &mut Environment,
        local_env: &Environment,
        fields: I,
    ) -> Result<RichTerm, EvalError> {
        if let Term::Var(var_id) = &*self.term {
            let idx = local_env
                .get(&var_id.ident())
                .cloned()
                .ok_or(EvalError::UnboundIdentifier(*var_id, self.pos))?;

            Ok(cache
                .saturate(idx, env, fields.map(LocIdent::ident))
                .with_pos(self.pos))
        } else {
            Ok(self)
        }
    }
}

/// Return the dependencies of a field when represented as a `RichTerm`.
fn field_deps<C: Cache>(
    cache: &C,
    rt: &RichTerm,
    local_env: &Environment,
) -> Result<FieldDeps, EvalError> {
    if let Term::Var(var_id) = &*rt.term {
        local_env
            .get(&var_id.ident())
            .map(|idx| cache.deps(idx).unwrap_or_else(FieldDeps::empty))
            .ok_or(EvalError::UnboundIdentifier(*var_id, rt.pos))
    } else {
        Ok(FieldDeps::empty())
    }
}

/// Take the current environment, two fields with their local environment, and return a term which
/// is the merge of the two fields, closurized in the provided final environment.
///
/// The element in the cache allocated for the result is revertible if and only if at least one of
/// the original elements is (if one of the original values is overridable, then so is the merge of
/// the two). In this case, the field dependencies are the union of the dependencies of each field.
///
/// The fields are saturated (see [saturate]) to properly propagate recursive dependencies down to
/// `t1` and `t2` in the final, merged record.
#[allow(clippy::too_many_arguments)]
fn fields_merge_closurize<'a, I: DoubleEndedIterator<Item = &'a LocIdent> + Clone, C: Cache>(
    cache: &mut C,
    merge_label: MergeLabel,
    env: &mut Environment,
    t1: RichTerm,
    env1: &Environment,
    t2: RichTerm,
    env2: &Environment,
    fields: I,
) -> Result<RichTerm, EvalError> {
    let mut local_env = Environment::new();

    let combined_deps = field_deps(cache, &t1, env1)?.union(field_deps(cache, &t2, env2)?);
    let body = RichTerm::from(Term::Op2(
        BinaryOp::Merge(merge_label),
        t1.saturate(cache, &mut local_env, env1, fields.clone())?,
        t2.saturate(cache, &mut local_env, env2, fields)?,
    ));

    // We closurize the final result in an element with appropriate dependencies
    let closure = Closure {
        body,
        env: local_env,
    };
    let fresh_var = LocIdent::fresh();

    // new_rev takes care of not creating a revertible element in the cache if the dependencies are
    // empty.
    env.insert(
        fresh_var.ident(),
        cache.add(closure, BindingType::Revertible(combined_deps)),
    );

    Ok(RichTerm::from(Term::Var(fresh_var)))
}

/// Same as [Closurizable], but also revert the element if the term is a variable.
pub(super) trait RevertClosurize {
    /// Revert the element at the index inside the term (if any), and closurize the result inside
    /// `env`.
    fn revert_closurize<C: Cache>(
        self,
        cache: &mut C,
        env: &mut Environment,
        with_env: Environment,
    ) -> Self;
}

impl RevertClosurize for RichTerm {
    fn revert_closurize<C: Cache>(
        self,
        cache: &mut C,
        env: &mut Environment,
        with_env: Environment,
    ) -> RichTerm {
        if let Term::Var(id) = self.as_ref() {
            // This create a fresh variable which is bound to a reverted copy of the original
            // element
            let reverted = cache.revert(with_env.get(&id.ident()).unwrap());
            let fresh_id = LocIdent::fresh();
            env.insert(fresh_id.ident(), reverted);
            RichTerm::new(Term::Var(fresh_id), self.pos)
        } else {
            // Otherwise, if it is not a variable after the share normal form transformations, it
            // should be a constant and we don't need to revert anything
            self
        }
    }
}

impl RevertClosurize for Field {
    fn revert_closurize<C: Cache>(
        self,
        cache: &mut C,
        env: &mut Environment,
        with_env: Environment,
    ) -> Field {
        let value = self
            .value
            .map(|value| value.revert_closurize(cache, env, with_env.clone()));

        let pending_contracts = self
            .pending_contracts
            .revert_closurize(cache, env, with_env);

        Field {
            metadata: self.metadata,
            value,
            pending_contracts,
        }
    }
}

impl RevertClosurize for RuntimeContract {
    fn revert_closurize<C: Cache>(
        self,
        cache: &mut C,
        env: &mut Environment,
        with_env: Environment,
    ) -> RuntimeContract {
        self.map_contract(|ctr| ctr.revert_closurize(cache, env, with_env))
    }
}

impl RevertClosurize for Vec<RuntimeContract> {
    fn revert_closurize<C: Cache>(
        self,
        cache: &mut C,
        env: &mut Environment,
        with_env: Environment,
    ) -> Vec<RuntimeContract> {
        self.into_iter()
            .map(|pending_contract| pending_contract.revert_closurize(cache, env, with_env.clone()))
            .collect()
    }
}

pub mod split {
    use crate::term::IndexMap;

    pub struct SplitResult<K, V1, V2> {
        pub left: IndexMap<K, V1>,
        pub center: IndexMap<K, (V1, V2)>,
        pub right: IndexMap<K, V2>,
    }

    /// Split two maps m1 and m2 in three parts (left,center,right), where left holds bindings
    /// `(key,value)` where key is not in `m2.keys()`, right is the dual (keys of m2 that are not
    /// in m1), and center holds bindings for keys that are both in m1 and m2.
    pub fn split<K, V1, V2>(m1: IndexMap<K, V1>, m2: IndexMap<K, V2>) -> SplitResult<K, V1, V2>
    where
        K: std::hash::Hash + Eq,
    {
        let mut left = IndexMap::new();
        let mut center = IndexMap::new();
        let mut right = m2;

        for (key, value) in m1 {
            if let Some(v2) = right.remove(&key) {
                center.insert(key, (value, v2));
            } else {
                left.insert(key, value);
            }
        }

        SplitResult {
            left,
            center,
            right,
        }
    }

    #[cfg(test)]
    mod tests {
        use super::*;

        #[test]
        fn all_left() -> Result<(), String> {
            let mut m1 = IndexMap::new();
            let m2 = IndexMap::<isize, isize>::new();

            m1.insert(1, 1);
            let SplitResult {
                mut left,
                center,
                right,
            } = split(m1, m2);

            if left.remove(&1) == Some(1)
                && left.is_empty()
                && center.is_empty()
                && right.is_empty()
            {
                Ok(())
            } else {
                Err(String::from("Expected all elements to be in the left part"))
            }
        }

        #[test]
        fn all_right() -> Result<(), String> {
            let m1 = IndexMap::<isize, isize>::new();
            let mut m2 = IndexMap::new();

            m2.insert(1, 1);
            let SplitResult {
                left,
                center,
                mut right,
            } = split(m1, m2);

            if right.remove(&1) == Some(1)
                && right.is_empty()
                && left.is_empty()
                && center.is_empty()
            {
                Ok(())
            } else {
                Err(String::from(
                    "Expected all elements to be in the right part",
                ))
            }
        }

        #[test]
        fn all_center() -> Result<(), String> {
            let mut m1 = IndexMap::new();
            let mut m2 = IndexMap::new();

            m1.insert(1, 1);
            m2.insert(1, 2);
            let SplitResult {
                left,
                mut center,
                right,
            } = split(m1, m2);

            if center.remove(&1) == Some((1, 2))
                && center.is_empty()
                && left.is_empty()
                && right.is_empty()
            {
                Ok(())
            } else {
                Err(String::from(
                    "Expected all elements to be in the center part",
                ))
            }
        }

        #[test]
        fn mixed() -> Result<(), String> {
            let mut m1 = IndexMap::new();
            let mut m2 = IndexMap::new();

            m1.insert(1, 1);
            m1.insert(2, 1);
            m2.insert(1, -1);
            m2.insert(3, -1);
            let SplitResult {
                mut left,
                mut center,
                mut right,
            } = split(m1, m2);

            if left.remove(&2) == Some(1)
                && center.remove(&1) == Some((1, -1))
                && right.remove(&3) == Some(-1)
                && left.is_empty()
                && center.is_empty()
                && right.is_empty()
            {
                Ok(())
            } else {
                Err(String::from(
                    "Expected all elements to be in the center part",
                ))
            }
        }
    }
}<|MERGE_RESOLUTION|>--- conflicted
+++ resolved
@@ -412,42 +412,6 @@
     let mut pending_contracts = pending_contracts1.revert_closurize(cache, env_final, env1.clone());
     pending_contracts.extend(pending_contracts2.revert_closurize(cache, env_final, env2.clone()));
 
-<<<<<<< HEAD
-    // Annotation aren't used anymore at runtime. We still accumulate them to answer metadata
-    // queries, but we don't need to e.g. closurize or revert them.
-    let mut annot1 = metadata1.annotation;
-    let mut annot2 = metadata2.annotation;
-
-    // If both have type annotations, we arbitrarily choose the first one as the type annotation
-    // for the resulting field. This doesn't make any difference operationally.
-    let typ = match (annot1.typ.take(), annot2.typ.take()) {
-        (Some(ctr1), Some(ctr2)) => {
-            annot1.contracts.push(ctr2);
-            Some(ctr1)
-        }
-        (ty1, ty2) => ty1.or(ty2),
-    };
-
-    let contracts: Vec<_> = annot1
-        .contracts
-        .into_iter()
-        .chain(annot2.contracts)
-        .collect();
-
-    let metadata = FieldMetadata {
-        doc: merge_doc(metadata1.doc, metadata2.doc),
-        annotation: TypeAnnotation { typ, contracts },
-        // If one of the record requires this field, then it musn't be optional. The
-        // resulting field is optional iff both are.
-        opt: metadata1.opt && metadata2.opt,
-        // The resulting field will be suppressed from serialization if either of the fields to be
-        // merged is.
-        not_exported: metadata1.not_exported || metadata2.not_exported,
-        priority,
-    };
-
-=======
->>>>>>> b2459d31
     Ok(Field {
         metadata: FieldMetadata {
             doc: merge_doc(metadata1.doc, metadata2.doc),
