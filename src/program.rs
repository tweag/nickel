//! Program handling, from file reading to evaluation.
//!
//! A program is Nickel source code loaded from an input. This module offers an interface to load a
//! program source, parse it, evaluate it and report errors.
//!
//! # Standard library
//!
//! Some essential functions required for evaluation, such as builtin contracts, are written in
//! pure Nickel. Standard library files must be record literals:
//!
//! ```text
//! {
//!     val1 = ...
//!     val2 = ...
//! }
//! ```
//!
//! These .ncl file are not actually distributed as files, instead they are embedded, as plain
//! text, in the Nickel executable. The embedding is done by way of the [crate::stdlib], which
//! exposes the standard library files as strings. The embedded strings are then parsed by the
//! functions in [`crate::cache`] (see [`crate::cache::Cache::mk_eval_env`]).
//! Each such value is added to the initial environment before the evaluation of the program.
use crate::cache::*;
use crate::error::{Error, IntoDiagnostics, ParseError};
use crate::eval;
use crate::eval::cache::Cache as EvalCache;
use crate::eval::VirtualMachine;
use crate::identifier::Ident;
use crate::parser::{
    lexer::{Lexer, NormalToken, StringToken, Token},
    utils::mk_span,
};
use crate::term::{record::Field, RichTerm};
use codespan::FileId;
use codespan_reporting::term::termcolor::{Ansi, ColorChoice, StandardStream};
use std::ffi::OsString;
use std::io::{self, Cursor, Read};
use std::result::Result;

#[derive(Copy, Clone, Debug, PartialEq, Eq)]
pub enum ColorOpt {
    Auto,
    Always,
    Never,
}

impl std::str::FromStr for ColorOpt {
    type Err = &'static str;

    fn from_str(s: &str) -> Result<Self, Self::Err> {
        match s {
            "auto" => Ok(Self::Auto),
            "always" => Ok(Self::Always),
            "never" => Ok(Self::Never),
            _ => Err("possible values are 'auto', 'always' or 'never'."),
        }
    }
}

/// Attribute path provided when querying metadata.
#[derive(Clone, Default, PartialEq, Eq, Debug)]
pub struct QueryPath(pub Vec<Ident>);

impl QueryPath {
    pub fn new() -> Self {
        Self::default()
    }

    /// Parse a string as a query path. A query path is a sequence of dot-separated identifiers.
    /// Identifiers can be enclosed by double quotes when they contain characters that aren't
    /// allowed inside bare identifiers.
    pub fn parse(cache: &mut Cache, input: String) -> Result<Self, ParseError> {
        // The current state of the path parser. We're either expecting an ident (or a quoted
        // ident: a string), a dot after an ident, or we are parsing a string.
        enum State {
            ExpectIdent,
            ExpectDot,
            ParsingStr { buffer: String },
        }

        let mut state = State::ExpectIdent;
        let format_name = "query-path";
        let input_id = cache.add_tmp(format_name, input);

        let s = cache.source(input_id);
        // We piggy back on the Nickel lexer. That way, we always stay in sync with the syntax, we
        // don't duplicate lexing logic, and spinning up a lexer should ideally be pretty fast.
        let lexer = Lexer::new(s);
        let mut idents = Vec::new();

        for token_res in lexer {
            let (left, token, right) = token_res.map_err(|err| {
                ParseError::from_lalrpop::<()>(lalrpop_util::ParseError::from(err), input_id)
            })?;

            match state {
                State::ExpectIdent => match token {
                    Token::Normal(NormalToken::Identifier(id_str)) => {
                        idents.push(Ident::new(id_str));
                        state = State::ExpectDot;
                    }
                    Token::Normal(NormalToken::DoubleQuote) => {
                        state = State::ParsingStr {
                            buffer: String::new(),
                        };
                    }
                    _ => {
                        return Err(ParseError::ExternalFormatError(
                            String::from(format_name),
                            String::from("unexpected token, expected an identifier"),
                            Some(mk_span(input_id, left, right)),
                        ))
                    }
                },
                State::ExpectDot => match token {
                    Token::Normal(NormalToken::Dot) => {
                        state = State::ExpectIdent;
                    }
                    _ => {
                        return Err(ParseError::ExternalFormatError(
                            String::from(format_name),
                            String::from("unexpected token, expected `.` or end of input"),
                            Some(mk_span(input_id, left, right)),
                        ))
                    }
                },
                State::ParsingStr { mut buffer } => match token {
                    Token::Str(StringToken::Literal(s))
                    | Token::Str(StringToken::EscapedAscii(s)) => {
                        buffer.push_str(s);
                        state = State::ParsingStr { buffer }
                    }
                    Token::Str(StringToken::EscapedChar(c)) => {
                        buffer.push(c);
                        state = State::ParsingStr { buffer }
                    }
                    Token::Str(StringToken::DoubleQuote) => {
                        idents.push(Ident::new(buffer));
                        state = State::ExpectDot;
                    }
                    _ => {
                        return Err(ParseError::ExternalFormatError(
                            String::from(format_name),
                            String::from("unexpected token while parsing a quoted identifier"),
                            Some(mk_span(input_id, left, right)),
                        ))
                    }
                },
            }
        }

        match state {
            State::ExpectDot => Ok(QueryPath(idents)),
            State::ExpectIdent => Err(ParseError::UnexpectedEOF(
                input_id,
                vec![String::from("<identifier>")],
            )),
            State::ParsingStr { .. } => Err(ParseError::UnexpectedEOF(
                input_id,
                vec![String::from("\"")],
            )),
        }
    }

    /// As [`parse`], but accepts an `Option` to accomodate for the absence of path. If the input
    /// is `None`, `Ok(QueryPath::default())` is returned (that is, an empty query path).
    pub fn parse_opt(cache: &mut Cache, input: Option<String>) -> Result<Self, ParseError> {
        Ok(input
            .map(|path| Self::parse(cache, path))
            .transpose()?
            .unwrap_or_default())
    }
}

/// A Nickel program.
///
/// Manage a file database, which stores the original source code of the program and eventually the
/// code of imported expressions, and a dictionary which stores corresponding parsed terms.
pub struct Program<EC: EvalCache> {
    /// The id of the program source in the file database.
    main_id: FileId,
    /// The state of the Nickel virtual machine.
    vm: VirtualMachine<Cache, EC>,
    /// The color option to use when reporting errors.
    color_opt: ColorOpt,
}

impl<EC: EvalCache> Program<EC> {
    /// Create a program by reading it from the standard input.
    pub fn new_from_stdin() -> std::io::Result<Self> {
        Program::new_from_source(io::stdin(), "<stdin>")
    }

    pub fn new_from_file(path: impl Into<OsString>) -> std::io::Result<Self> {
        let mut cache = Cache::new(ErrorTolerance::Strict);
        let main_id = cache.add_file(path)?;
        let vm = VirtualMachine::new(cache);

        Ok(Self {
            main_id,
            vm,
            color_opt: ColorOpt::Auto,
        })
    }

    /// Create a program by reading it from a generic source.
    pub fn new_from_source<T, S>(source: T, source_name: S) -> std::io::Result<Self>
    where
        T: Read,
        S: Into<OsString> + Clone,
    {
        let mut cache = Cache::new(ErrorTolerance::Strict);
        let main_id = cache.add_source(source_name, source)?;
        let vm = VirtualMachine::new(cache);

        Ok(Self {
            main_id,
            vm,
            color_opt: ColorOpt::Auto,
        })
    }

    /// Retrieve the parsed term and typecheck it, and generate a fresh initial environment. Return
    /// both.
    fn prepare_eval(&mut self) -> Result<(RichTerm, eval::Environment), Error> {
        self.vm.prepare_eval(self.main_id)
    }

    /// Parse if necessary, typecheck and then evaluate the program.
    pub fn eval(&mut self) -> Result<RichTerm, Error> {
        let (t, initial_env) = self.prepare_eval()?;
        self.vm.reset();
        self.vm.eval(t, &initial_env).map_err(|e| e.into())
    }

    /// Same as `eval`, but proceeds to a full evaluation.
    pub fn eval_full(&mut self) -> Result<RichTerm, Error> {
        let (t, initial_env) = self.prepare_eval()?;
        self.vm.reset();
        self.vm.eval_full(t, &initial_env).map_err(|e| e.into())
    }

    /// Same as `eval_full`, but does not substitute all variables.
    pub fn eval_deep(&mut self) -> Result<RichTerm, Error> {
        let (t, initial_env) = self.prepare_eval()?;
        self.vm.reset();
        self.vm.eval_deep(t, &initial_env).map_err(|e| e.into())
    }

    /// Wrapper for [`query`].
    pub fn query(&mut self, path: Option<String>) -> Result<Field, Error> {
        let initial_env = self.vm.prepare_stdlib()?;
        let query_path = QueryPath::parse_opt(self.vm.import_resolver_mut(), path)?;
        query(&mut self.vm, self.main_id, &initial_env, query_path)
    }

    /// Load, parse, and typecheck the program and the standard library, if not already done.
    pub fn typecheck(&mut self) -> Result<(), Error> {
        self.vm.import_resolver_mut().parse(self.main_id)?;
        self.vm.import_resolver_mut().load_stdlib()?;
        let initial_env = self.vm.import_resolver().mk_type_ctxt().expect("program::typecheck(): stdlib has been loaded but was not found in cache on mk_types_env()");
        self.vm
            .import_resolver_mut()
            .resolve_imports(self.main_id)
            .map_err(|cache_err| {
                cache_err.unwrap_error("program::typecheck(): expected source to be parsed")
            })?;
        self.vm
            .import_resolver_mut()
            .typecheck(self.main_id, &initial_env)
            .map_err(|cache_err| {
                cache_err.unwrap_error("program::typecheck(): expected source to be parsed")
            })?;
        Ok(())
    }

    /// Wrapper for [`report`].
    pub fn report<E>(&mut self, error: E)
    where
        E: IntoDiagnostics<FileId>,
    {
        report(self.vm.import_resolver_mut(), error, self.color_opt)
    }

    /// Build an error report as a string and return it.
    pub fn report_as_str<E>(&mut self, error: E) -> String
    where
        E: IntoDiagnostics<FileId>,
    {
        let cache = self.vm.import_resolver_mut();
<<<<<<< HEAD
        let stdlib_ids = cache.get_all_stdlib_modules_file_id();
        let diagnostics = error.to_diagnostic(cache.files_mut(), stdlib_ids.as_ref());
=======
        let contracts_id = cache.id_of("<stdlib/contract.ncl>");
        let diagnostics = error.into_diagnostics(cache.files_mut(), contracts_id);
>>>>>>> fc716767
        let mut buffer = Ansi::new(Cursor::new(Vec::new()));
        let config = codespan_reporting::term::Config::default();
        // write to `buffer`
        diagnostics
            .iter()
            .try_for_each(|d| {
                codespan_reporting::term::emit(&mut buffer, &config, cache.files_mut(), d)
            })
            // safe because writing to a cursor in memory
            .unwrap();
        // unwrap(): emit() should only print valid utf8 to the the buffer
        String::from_utf8(buffer.into_inner().into_inner()).unwrap()
    }

    /// Create a markdown file with documentation for the specified program in `.nickel/doc/program_main_file_name.md`
    #[cfg(feature = "doc")]
    pub fn output_doc(&mut self, out: &mut dyn std::io::Write) -> Result<(), Error> {
        doc::output_doc(self.vm.import_resolver_mut(), self.main_id, out)
    }

    #[cfg(debug_assertions)]
    pub fn set_skip_stdlib(&mut self) {
        self.vm.import_resolver_mut().skip_stdlib = true;
    }

    pub fn set_color(&mut self, c: ColorOpt) {
        self.color_opt = c;
    }

    pub fn pprint_ast(
        &mut self,
        out: &mut std::io::BufWriter<Box<dyn std::io::Write>>,
        apply_transforms: bool,
    ) -> Result<(), Error> {
        use crate::pretty::*;
        use pretty::BoxAllocator;

        let Program {
            ref main_id, vm, ..
        } = self;
        let allocator = BoxAllocator;

        let rt = vm.import_resolver().parse_nocache(*main_id)?.0;
        let rt = if apply_transforms {
            crate::transform::transform(rt, None).unwrap()
        } else {
            rt
        };
        let doc: DocBuilder<_, ()> = rt.pretty(&allocator);
        doc.render(80, out).unwrap();
        Ok(())
    }
}

/// Query the metadata of a path of a term in the cache.
///
/// The path is a list of dot separated identifiers. For example, querying `{a = {b  = ..}}` (call
/// it `exp`) with path `a.b` will evaluate `exp.a` and retrieve the `b` field. `b` is forced as
/// well, in order to print its value (note that forced just means evaluated to a WHNF, it isn't
/// deeply - or recursively - evaluated).
//TODO: also gather type information, such that `query a.b.c <<< '{ ... } : {a: {b: {c: Num}}}`
//would additionally report `type: Num` for example. Maybe use the LSP infrastructure?
//TODO: not sure where this should go. It seems to embed too much logic to be in `Cache`, but is
//common to both `Program` and `Repl`. Leaving it here as a stand-alone function for now
pub fn query<EC: EvalCache>(
    vm: &mut VirtualMachine<Cache, EC>,
    file_id: FileId,
    initial_env: &Envs,
    path: QueryPath,
) -> Result<Field, Error> {
    vm.import_resolver_mut()
        .prepare(file_id, &initial_env.type_ctxt)?;

    let rt = vm.import_resolver().get_owned(file_id).unwrap();
    Ok(vm.query(rt, path, &initial_env.eval_env)?)
}

/// Pretty-print an error.
///
/// This function is located here in `Program` because errors need a reference to `files` in order
/// to produce a diagnostic (see `crate::error::label_alt`).
//TODO: not sure where this should go. It seems to embed too much logic to be in `Cache`, but is
//common to both `Program` and `Repl`. Leaving it here as a stand-alone function for now
pub fn report<E>(cache: &mut Cache, error: E, color_opt: ColorOpt)
where
    E: IntoDiagnostics<FileId>,
{
    let writer = StandardStream::stderr(color_opt.into());
    let config = codespan_reporting::term::Config::default();
<<<<<<< HEAD
    let stdlib_ids = cache.get_all_stdlib_modules_file_id();
    let diagnostics = error.to_diagnostic(cache.files_mut(), stdlib_ids.as_ref());
=======
    let contracts_id = cache.id_of("<stdlib/contract.ncl>");
    let diagnostics = error.into_diagnostics(cache.files_mut(), contracts_id);
>>>>>>> fc716767

    let result = diagnostics.iter().try_for_each(|d| {
        codespan_reporting::term::emit(&mut writer.lock(), &config, cache.files_mut(), d)
    });
    match result {
        Ok(()) => (),
        Err(err) => panic!("Program::report: could not print an error on stderr: {err}"),
    };
}

impl From<ColorOpt> for ColorChoice {
    fn from(c: ColorOpt) -> Self {
        match c {
            ColorOpt::Auto => ColorChoice::Auto,
            ColorOpt::Always => ColorChoice::Always,
            ColorOpt::Never => ColorChoice::Never,
        }
    }
}

#[cfg(feature = "doc")]
mod doc {
    use crate::cache::Cache;
    use crate::error::{Error, IOError};
    use crate::term::{RichTerm, Term};
    use codespan::FileId;
    use comrak::arena_tree::NodeEdge;
    use comrak::nodes::{Ast, AstNode, NodeCode, NodeHeading, NodeValue};
    use comrak::{format_commonmark, parse_document, Arena, ComrakOptions};
    use std::io::Write;

    /// Create a markdown file with documentation for the specified FileId.
    pub fn output_doc(
        cache: &mut Cache,
        file_id: FileId,
        out: &mut dyn Write,
    ) -> Result<(), Error> {
        cache.parse(file_id)?;
        // unwrap(): at this point the term was correctly parsed and should exist in cache
        let term = cache.get_ref(file_id).unwrap();
        let document = AstNode::from(NodeValue::Document);

        // Our nodes in the Markdown document are owned by this arena
        let arena = Arena::new();

        // The default ComrakOptions disables all extensions (essentially reducing to CommonMark)
        let options = ComrakOptions::default();

        to_markdown(term, 0, &arena, &document, &options)?;
        format_commonmark(&document, &options, out)
            .map_err(|e| Error::IOError(IOError(e.to_string())))?;

        Ok(())
    }

    /// Recursively walk the given richterm, recursing into fields of record, looking for documentation.
    /// This documentation is then added to the provided document.
    fn to_markdown<'a>(
        rt: &'a RichTerm,
        header_level: u32,
        arena: &'a Arena<AstNode<'a>>,
        document: &'a AstNode<'a>,
        options: &ComrakOptions,
    ) -> Result<(), Error> {
        match rt.term.as_ref() {
            Term::Record(record) | Term::RecRecord(record, _, _) => {
                // Sorting fields for a deterministic output
                let mut entries: Vec<(_, _)> = record.fields.iter().collect();
                entries.sort_by_key(|(k, _)| *k);

                for (ident, field) in entries {
                    let header = mk_header(ident.label(), header_level + 1, arena);
                    document.append(header);

                    if let Some(ref doc) = field.metadata.doc {
                        document.append(parse_documentation(header_level, arena, doc, options));
                    }

                    if let Some(ref value) = field.value {
                        to_markdown(value, header_level + 1, arena, document, options)?;
                    }
                }
            }
            _ => (),
        }
        Ok(())
    }

    /// Parses a string into markdown and increases any headers in the markdown by the specified level.
    /// This allows having headers in documentation without clashing with the structure of the document.
    fn parse_documentation<'a>(
        header_level: u32,
        arena: &'a Arena<AstNode<'a>>,
        md: &str,
        options: &ComrakOptions,
    ) -> &'a AstNode<'a> {
        let node = parse_document(arena, md, options);

        // Increase header level of every header
        for edge in node.traverse() {
            if let NodeEdge::Start(n) = edge {
                n.data
                    .replace_with(|ast| increase_header_level(header_level, ast).clone());
            }
        }
        node
    }

    fn increase_header_level(header_level: u32, ast: &mut Ast) -> &Ast {
        if let NodeValue::Heading(NodeHeading { level, setext }) = ast.value {
            ast.value = NodeValue::Heading(NodeHeading {
                level: header_level + level,
                setext,
            });
        }
        ast
    }

    /// Creates a codespan header of the provided string with the provided header level.
    fn mk_header<'a>(
        ident: &str,
        header_level: u32,
        arena: &'a Arena<AstNode<'a>>,
    ) -> &'a AstNode<'a> {
        let res = arena.alloc(AstNode::from(NodeValue::Heading(NodeHeading {
            level: header_level,
            setext: false,
        })));

        let code = arena.alloc(AstNode::from(NodeValue::Code(NodeCode {
            num_backticks: 1,
            literal: ident.bytes().collect(),
        })));

        res.append(code);

        res
    }
}

#[cfg(test)]
mod tests {
    use super::*;
    use crate::error::EvalError;
    use crate::eval::cache::CacheImpl;
    use crate::position::TermPos;
    use crate::term::array::ArrayAttrs;
    use assert_matches::assert_matches;
    use std::io::Cursor;

    fn eval_full(s: &str) -> Result<RichTerm, Error> {
        let src = Cursor::new(s);

        let mut p: Program<CacheImpl> =
            Program::new_from_source(src, "<test>").map_err(|io_err| {
                Error::EvalError(EvalError::Other(
                    format!("IO error: {io_err}"),
                    TermPos::None,
                ))
            })?;
        p.eval_full()
    }

    fn typecheck(s: &str) -> Result<(), Error> {
        let src = Cursor::new(s);

        let mut p: Program<CacheImpl> =
            Program::new_from_source(src, "<test>").map_err(|io_err| {
                Error::EvalError(EvalError::Other(
                    format!("IO error: {io_err}"),
                    TermPos::None,
                ))
            })?;
        p.typecheck()
    }

    #[test]
    fn evaluation_full() {
        use crate::{mk_array, mk_record, term::Term};

        let t = eval_full("[(1 + 1), (\"a\" ++ \"b\"), ([ 1, [1 + 2] ])]").unwrap();

        // [2, "ab", [1, [3]]]
        let expd = mk_array!(
            Term::Num(2_f64),
            Term::Str(String::from("ab")),
            mk_array!(
                Term::Num(1_f64),
                mk_array!(Term::Num(3_f64); ArrayAttrs::new().closurized());
                ArrayAttrs::new().closurized()
            );
            ArrayAttrs::new().closurized()
        );

        assert_eq!(t.without_pos(), expd.without_pos());

        let t = eval_full("let x = 1 in let y = 1 + x in let z = {foo.bar.baz = y} in z").unwrap();
        // Records are parsed as RecRecords, so we need to build one by hand
        let expd = mk_record!((
            "foo",
            mk_record!(("bar", mk_record!(("baz", Term::Num(2.0)))))
        ));
        assert_eq!(t.without_pos(), expd);

        // /!\ [MAY OVERFLOW STACK]
        // Check that substitution do not replace bound variables. Before the fixing commit, this
        // example would go into an infinite loop, and stack overflow. If it does, this just means
        // that this test fails.
        eval_full("{y = fun x => x, x = fun y => y}").unwrap();
    }

    #[test]
    // Regression test for issue 715 (https://github.com/tweag/nickel/issues/715)
    // Check that program::typecheck() fail on parse error
    fn typecheck_invalid_input() {
        assert_matches!(
            typecheck("{foo = 1 + `, bar : Str = \"a\"}"),
            Err(Error::ParseErrors(_))
        );
    }
}<|MERGE_RESOLUTION|>--- conflicted
+++ resolved
@@ -288,13 +288,8 @@
         E: IntoDiagnostics<FileId>,
     {
         let cache = self.vm.import_resolver_mut();
-<<<<<<< HEAD
         let stdlib_ids = cache.get_all_stdlib_modules_file_id();
-        let diagnostics = error.to_diagnostic(cache.files_mut(), stdlib_ids.as_ref());
-=======
-        let contracts_id = cache.id_of("<stdlib/contract.ncl>");
-        let diagnostics = error.into_diagnostics(cache.files_mut(), contracts_id);
->>>>>>> fc716767
+        let diagnostics = error.into_diagnostics(cache.files_mut(), stdlib_ids.as_ref());
         let mut buffer = Ansi::new(Cursor::new(Vec::new()));
         let config = codespan_reporting::term::Config::default();
         // write to `buffer`
@@ -384,13 +379,8 @@
 {
     let writer = StandardStream::stderr(color_opt.into());
     let config = codespan_reporting::term::Config::default();
-<<<<<<< HEAD
     let stdlib_ids = cache.get_all_stdlib_modules_file_id();
-    let diagnostics = error.to_diagnostic(cache.files_mut(), stdlib_ids.as_ref());
-=======
-    let contracts_id = cache.id_of("<stdlib/contract.ncl>");
-    let diagnostics = error.into_diagnostics(cache.files_mut(), contracts_id);
->>>>>>> fc716767
+    let diagnostics = error.into_diagnostics(cache.files_mut(), stdlib_ids.as_ref());
 
     let result = diagnostics.iter().try_for_each(|d| {
         codespan_reporting::term::emit(&mut writer.lock(), &config, cache.files_mut(), d)
