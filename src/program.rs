--- conflicted
+++ resolved
@@ -209,11 +209,7 @@
     use crate::error::EvalError;
     use crate::parser::{grammar, lexer};
     use crate::position::TermPos;
-<<<<<<< HEAD
     use crate::term::SharedTerm;
-=======
-    use crate::term::Term;
->>>>>>> 037e906d
     use codespan::Files;
     use std::io::Cursor;
 
@@ -244,18 +240,7 @@
         use crate::mk_record;
         use crate::term::make as mk_term;
 
-<<<<<<< HEAD
-        // Clean all the position information in a term.
-        fn clean_pos(t: Term) -> Term {
-            let mut tmp = RichTerm::new(t, TermPos::None);
-            tmp.clean_pos();
-            tmp.term.into_owned()
-        }
-
-        let t = clean_pos(eval_full("[(1 + 1), (\"a\" ++ \"b\"), ([ 1, [1 + 2] ])]").unwrap());
-=======
         let t = eval_full("[(1 + 1), (\"a\" ++ \"b\"), ([ 1, [1 + 2] ])]").unwrap();
->>>>>>> 037e906d
         let mut expd = parse("[2, \"ab\", [1, [3]]]").unwrap();
 
         // String are parsed as StrChunks, but evaluated to Str, so we need to hack list a bit
