--- conflicted
+++ resolved
@@ -927,21 +927,15 @@
     ///
     /// It allows to use rust `Eq` trait to compare the values of the underlying terms.
     #[cfg(test)]
-<<<<<<< HEAD
-    pub fn clean_pos(&mut self) {
-        self.pos = TermPos::None;
-        SharedTerm::make_mut(&mut self.term).apply_to_rich_terms(|rt: &mut Self| rt.clean_pos());
-=======
     pub fn without_pos(mut self) -> Self {
         fn clean_pos(rt: &mut RichTerm) {
             rt.pos = TermPos::None;
-            rt.term
+            SharedTerm::make_mut(&mut rt.term)
                 .apply_to_rich_terms(|rt: &mut RichTerm| clean_pos(rt));
         }
 
         clean_pos(&mut self);
         self
->>>>>>> 037e906d
     }
 
     /// Set the position and return the term updated.
@@ -974,23 +968,13 @@
                 RichTerm::new(
                     Term::Fun(id, t),
                     pos,
-<<<<<<< HEAD
-                    )
+                )
             },
-            Term::Let(id, t1, t2) => {
+            Term::Let(id, t1, t2, btype) => {
                 let t1 = t1.traverse(f, state, method)?;
                 let t2 = t2.traverse(f, state, method)?;
                 RichTerm::new(
-                    Term::Let(id, t1, t2),
-=======
-                }
-            }
-            Term::Let(id, t1, t2, btype) => {
-                let t1 = t1.traverse(f, state, method)?;
-                let t2 = t2.traverse(f, state, method)?;
-                RichTerm {
-                    term: Box::new(Term::Let(id, t1, t2, btype)),
->>>>>>> 037e906d
+                    Term::Let(id, t1, t2, btype),
                     pos,
                 )
             },
