--- conflicted
+++ resolved
@@ -80,14 +80,7 @@
         match self {
             Expr::Error(_) => {
                 Term::ParseError(crate::error::ParseError::NixParseError(file_id)).into()
-<<<<<<< HEAD
-                // TODO:
-                // Improve
-                // error
-                // management
-=======
                 // TODO: Improve error management
->>>>>>> d81db5cb
             }
             Expr::Root(n) => n.expr().unwrap().translate(state),
             Expr::Paren(n) => n.expr().unwrap().translate(state),
@@ -285,10 +278,6 @@
 pub fn parse(cache: &Cache, file_id: FileId) -> Result<RichTerm, rnix::parser::ParseError> {
     let source = cache.files().source(file_id);
     let root = rnix::Root::parse(source).ok()?; // TODO: we could return a list of errors calling
-<<<<<<< HEAD
-                                                // `errors()` could improve error management.
-=======
                                                 // `errors()` to improve error management.
->>>>>>> d81db5cb
     Ok(root.expr().unwrap().to_nickel(file_id))
 }