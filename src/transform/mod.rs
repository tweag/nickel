--- conflicted
+++ resolved
@@ -1,9 +1,7 @@
-<<<<<<< HEAD
+//! Various post transformations of nickel code.
+
 use std::collections::{HashMap, HashSet};
 
-=======
-//! Various post transformations of nickel code.
->>>>>>> 5642c455
 use crate::cache::ImportResolver;
 use crate::eval::{lazy::Thunk, Closure, Environment, IdentKind};
 use crate::identifier::Ident;
