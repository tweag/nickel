--- conflicted
+++ resolved
@@ -135,27 +135,6 @@
     server: &'a Server,
 }
 
-<<<<<<< HEAD
-impl FieldDefs {
-    /// Resolve a record path iteratively, returning all the fields defined on the final path
-    /// element.
-    ///
-    /// `env` is an environment that only gets used (and even then, only as a fallback) for the
-    /// first layer of variable resolutions. After that, variables are resolved using the
-    /// precomputed usage tables. This mechanism allows providing an initial environment for input
-    /// that doesn't parse, and hence doesn't exist in the precomputed usage tables.
-    ///
-    /// For example, in `let x = ... in let y = x in [ y.` we will rely on the initial environment
-    /// to resolve the `y` in `[ y.`, and after that we will use the precomputed tables to resolve
-    /// the `x`.
-    pub fn resolve_path<'a>(
-        rt: &'a RichTerm,
-        mut path: &'a [Ident],
-        env: &Environment,
-        server: &Server,
-    ) -> Self {
-        let mut fields = FieldDefs::resolve(rt, env, server);
-=======
 impl<'a> FieldResolver<'a> {
     pub fn new(server: &'a Server) -> Self {
         Self { server }
@@ -166,7 +145,6 @@
     /// Returns all the field-having objects that the final path element refers to.
     pub fn resolve_term_path(&self, rt: &RichTerm, mut path: &[Ident]) -> Vec<FieldHaver> {
         let mut fields = self.resolve_term(rt);
->>>>>>> b2459d31
 
         while let Some((id, tail)) = path.split_first() {
             path = tail;
